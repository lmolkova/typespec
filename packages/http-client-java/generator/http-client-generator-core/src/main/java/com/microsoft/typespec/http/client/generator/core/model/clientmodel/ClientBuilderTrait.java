// Copyright (c) Microsoft Corporation. All rights reserved.
// Licensed under the MIT License.

package com.microsoft.typespec.http.client.generator.core.model.clientmodel;

import com.azure.core.client.traits.AzureKeyCredentialTrait;
import com.azure.core.client.traits.EndpointTrait;
import com.azure.core.client.traits.KeyCredentialTrait;
import com.azure.core.client.traits.TokenCredentialTrait;
import com.azure.core.credential.AzureKeyCredential;
import com.azure.core.credential.TokenCredential;
import com.azure.core.util.logging.LogLevel;
import com.microsoft.typespec.http.client.generator.core.extension.plugin.JavaSettings;
import com.microsoft.typespec.http.client.generator.core.model.javamodel.JavaBlock;
import com.microsoft.typespec.http.client.generator.core.util.CodeNamer;
import java.util.ArrayList;
import java.util.List;
import java.util.function.Consumer;

/**
 * Class representing a builder trait that adds additional context to the {@link ClientBuilder} client model.
 */
public class ClientBuilderTrait {

    public static final ClientBuilderTrait HTTP_TRAIT = createHttpTrait();

    public static final ClientBuilderTrait CONFIGURATION_TRAIT = createConfigurationTrait();

    public static final ClientBuilderTrait AZURE_KEY_CREDENTIAL_TRAIT = createAzureKeyCredentialTrait();

    public static final ClientBuilderTrait KEY_CREDENTIAL_TRAIT = createKeyCredentialTrait();

    public static final ClientBuilderTrait TOKEN_CREDENTIAL_TRAIT = createTokenCredentialTrait();

    public static final ClientBuilderTrait PROXY_TRAIT = createProxyTrait();

    private static ClientBuilderTrait endpointTrait;

    private String traitInterfaceName;
    private List<String> importPackages;
    private List<ClientBuilderTraitMethod> clientBuilderTraitMethods;

    /**
     * Returns the trait interface name.
     * 
     * @return the trait interface name.
     */
    public String getTraitInterfaceName() {
        return traitInterfaceName;
    }

    /**
     * Sets the trait interface name.
     * 
     * @param traitInterfaceName the trait interface name.
     */
    public void setTraitInterfaceName(String traitInterfaceName) {
        this.traitInterfaceName = traitInterfaceName;
    }

    /**
     * Returns the list of packages that needs to be imported for this trait.
     * 
     * @return The list of packages that needs to be imported for this trait.
     */
    public List<String> getImportPackages() {
        return importPackages;
    }

    /**
     * Sets the list of packages that needs to be imported for this trait.
     * 
     * @param importPackages the list of packages that needs to be imported for this trait.
     */
    public void setImportPackages(List<String> importPackages) {
        this.importPackages = importPackages;
    }

    /**
     * Returns the list of methods that this trait interface contains.
     * 
     * @return the list of methods that this trait interface contains.
     */
    public List<ClientBuilderTraitMethod> getTraitMethods() {
        return clientBuilderTraitMethods;
    }

    /**
     * Sets the list of methods that this trait interface contains.
     * 
     * @param clientBuilderTraitMethods the list of methods that this trait interface contains.
     */
    public void setTraitMethods(List<ClientBuilderTraitMethod> clientBuilderTraitMethods) {
        this.clientBuilderTraitMethods = clientBuilderTraitMethods;
    }

    private static ClientBuilderTrait createHttpTrait() {
        boolean isBranded = JavaSettings.getInstance().isBranded();

        ClientBuilderTrait httpTrait = new ClientBuilderTrait();
        httpTrait.setTraitInterfaceName("HttpTrait");
        List<String> importPackages = new ArrayList<>();
        httpTrait.setImportPackages(importPackages);
        importPackages.add(ClassType.HTTP_TRAIT.getFullName());
        List<ClientBuilderTraitMethod> httpClientBuilderTraitMethods = new ArrayList<>();
        httpTrait.setTraitMethods(httpClientBuilderTraitMethods);

        // pipeline
        String pipelineMethodName = isBranded ? "pipeline" : "httpPipeline";
        ServiceClientProperty pipelineProperty = new ServiceClientProperty(
            "The HTTP pipeline to send requests " + "through.", ClassType.HTTP_PIPELINE, "pipeline", false,
            JavaSettings.getInstance().isAzureOrFluent()
                ? "new HttpPipelineBuilder().policies(new UserAgentPolicy(), new RetryPolicy()).build()"
                : "createHttpPipeline()");
        importPackages.add(ClassType.LOG_LEVEL.getFullName());
        Consumer<JavaBlock> pipelineMethodImpl = function -> {
            final String pipelineVarName = "pipeline";
            if (JavaSettings.getInstance().isUseClientLogger()) {
                function.ifBlock(String.format("this.%1$s != null && %1$s == null", pipelineVarName), ifBlock -> {
                    function.line(addLogging(LogLevel.INFORMATIONAL,
                        "HttpPipeline is being set to 'null' when it was previously configured."));
                });
            }
            function.line(String.format("this.%1$s = %2$s;", pipelineVarName, pipelineVarName));
            function.methodReturn("this");
        };
        ClientBuilderTraitMethod pipelineMethod = createTraitMethod(pipelineMethodName, "pipeline",
            ClassType.HTTP_PIPELINE, pipelineProperty, "{@inheritDoc}", pipelineMethodImpl);
        importPackages.add(ClassType.HTTP_PIPELINE.getFullName());

        httpClientBuilderTraitMethods.add(pipelineMethod);

        // httpClient
        ServiceClientProperty httpClientProperty = new ServiceClientProperty(
            "The HTTP client used to send the request.", ClassType.HTTP_CLIENT, "httpClient", false, null);
        Consumer<JavaBlock> httpClientMethodImpl = function -> {
            function.line(String.format("this.%1$s = %2$s;", "httpClient", "httpClient"));
            function.methodReturn("this");
        };
        ClientBuilderTraitMethod httpClientMethod = createTraitMethod("httpClient", "httpClient", ClassType.HTTP_CLIENT,
            httpClientProperty, "{@inheritDoc}", httpClientMethodImpl);
        importPackages.add(ClassType.HTTP_CLIENT.getFullName());

        httpClientBuilderTraitMethods.add(httpClientMethod);

        // httpLogOptions
<<<<<<< HEAD
        if (isBranded) {
            ServiceClientProperty httpLogOptionsProperty
                = new ServiceClientProperty("The logging configuration for HTTP " + "requests and responses.",
                    ClassType.HTTP_LOG_OPTIONS, "httpLogOptions", false, null);
            Consumer<JavaBlock> httpLogOptionsMethodImpl = function -> {
                function.line(String.format("this.%1$s = %2$s;", "httpLogOptions", "httpLogOptions"));
                function.methodReturn("this");
            };
            ClientBuilderTraitMethod httpLogOptionsMethod = createTraitMethod("httpLogOptions", "httpLogOptions",
                ClassType.HTTP_LOG_OPTIONS, httpLogOptionsProperty, "{@inheritDoc}", httpLogOptionsMethodImpl);
            importPackages.add(ClassType.HTTP_LOG_OPTIONS.getFullName());
=======
        String httpLogTraitMethodAndParameterName = CodeNamer.toCamelCase(ClassType.HTTP_LOG_OPTIONS.getName());
        ServiceClientProperty httpLogOptionsProperty
            = new ServiceClientProperty("The logging configuration for HTTP " + "requests and responses.",
                ClassType.HTTP_LOG_OPTIONS, httpLogTraitMethodAndParameterName, false, null);
        Consumer<JavaBlock> httpLogOptionsMethodImpl = function -> {
            function.line(String.format("this.%1$s = %1$s;", httpLogTraitMethodAndParameterName));
            function.methodReturn("this");
        };
        ClientBuilderTraitMethod httpLogOptionsMethod
            = createTraitMethod(httpLogTraitMethodAndParameterName, httpLogTraitMethodAndParameterName,
                ClassType.HTTP_LOG_OPTIONS, httpLogOptionsProperty, "{@inheritDoc}", httpLogOptionsMethodImpl);
        importPackages.add(ClassType.HTTP_LOG_OPTIONS.getFullName());
>>>>>>> 18b2c82f

            httpClientBuilderTraitMethods.add(httpLogOptionsMethod);
        }

        // clientOptions
        if (isBranded) {
            ServiceClientProperty clientOptionsProperty = new ServiceClientProperty(
                "The client options such as application ID and custom headers to set on a request.",
                ClassType.CLIENT_OPTIONS, "clientOptions", false, null);
            Consumer<JavaBlock> clientOptionsMethodImpl = function -> {
                function.line(String.format("this.%1$s = %2$s;", "clientOptions", "clientOptions"));
                function.methodReturn("this");
            };
            ClientBuilderTraitMethod clientOptionsMethod = createTraitMethod("clientOptions", "clientOptions",
                ClassType.CLIENT_OPTIONS, clientOptionsProperty, "{@inheritDoc}", clientOptionsMethodImpl);
            importPackages.add(ClassType.CLIENT_OPTIONS.getFullName());

            httpClientBuilderTraitMethods.add(clientOptionsMethod);
        }

        // retryOptions
        ServiceClientProperty retryOptionsProperty
            = new ServiceClientProperty("The retry options to configure retry policy for failed " + "requests.",
                ClassType.RETRY_OPTIONS, "retryOptions", false, null);
        Consumer<JavaBlock> retryOptionsMethodImpl = function -> {
            function.line(String.format("this.%1$s = %2$s;", "retryOptions", "retryOptions"));
            function.methodReturn("this");
        };
        String retryOptionsMethodName = isBranded ? "retryOptions" : "httpRetryOptions";
        ClientBuilderTraitMethod retryOptionsMethod = createTraitMethod(retryOptionsMethodName, "retryOptions",
            ClassType.RETRY_OPTIONS, retryOptionsProperty, "{@inheritDoc}", retryOptionsMethodImpl);
        importPackages.add(ClassType.RETRY_OPTIONS.getFullName());
        httpClientBuilderTraitMethods.add(retryOptionsMethod);

        // addPolicy
        Consumer<JavaBlock> addPolicyMethodImpl = function -> {
            function.line("Objects.requireNonNull(customPolicy, \"'customPolicy' cannot be null.\");");
            function.line("pipelinePolicies.add(customPolicy);");
            function.methodReturn("this");
        };
        String addPolicyMethodName = isBranded ? "addPolicy" : "addHttpPipelinePolicy";
        ClientBuilderTraitMethod addPolicyMethod = createTraitMethod(addPolicyMethodName, "customPolicy",
            ClassType.HTTP_PIPELINE_POLICY, null, "{@inheritDoc}", addPolicyMethodImpl);
        importPackages.add(ClassType.HTTP_PIPELINE_POLICY.getFullName());
        httpClientBuilderTraitMethods.add(addPolicyMethod);

        if (!isBranded || JavaSettings.getInstance().isAzureCoreV2()) {
            // redirectOptions
            ServiceClientProperty redirectOptionsProperty
                = new ServiceClientProperty("The redirect options to configure redirect policy",
                    ClassType.REDIRECT_OPTIONS, "redirectOptions", false, null);
            Consumer<JavaBlock> redirectOptionsMethodImpl = function -> {
                function.line(String.format("this.%1$s = %2$s;", "redirectOptions", "redirectOptions"));
                function.methodReturn("this");
            };
            ClientBuilderTraitMethod redirectOptionsMethod = createTraitMethod("httpRedirectOptions", "redirectOptions",
                ClassType.REDIRECT_OPTIONS, redirectOptionsProperty, "{@inheritDoc}", redirectOptionsMethodImpl);
            importPackages.add(ClassType.REDIRECT_OPTIONS.getFullName());
            httpClientBuilderTraitMethods.add(redirectOptionsMethod);

            // instrumentation options
            ServiceClientProperty httpInstrumentationOptionsProperty
                = new ServiceClientProperty("The instrumentation configuration for HTTP " + "requests and responses.",
                    ClassType.HTTP_LOG_OPTIONS, "httpInstrumentationOptions", false, null);
            Consumer<JavaBlock> httpInstrumentationOptionsMethodImpl = function -> {
                function.line(
                    String.format("this.%1$s = %2$s;", "httpInstrumentationOptions", "httpInstrumentationOptions"));
                function.methodReturn("this");
            };
            ClientBuilderTraitMethod httpInstrumentationOptionsMethod = createTraitMethod("httpInstrumentationOptions",
                "httpInstrumentationOptions", ClassType.HTTP_LOG_OPTIONS, httpInstrumentationOptionsProperty,
                "{@inheritDoc}", httpInstrumentationOptionsMethodImpl);
            importPackages.add(ClassType.HTTP_LOG_OPTIONS.getFullName());

            httpClientBuilderTraitMethods.add(httpInstrumentationOptionsMethod);
        }

        return httpTrait;
    }

    private static String addLogging(LogLevel level, String message) {

        if (JavaSettings.getInstance().isBranded()) {
            switch (level) {
                case VERBOSE:
                    return String.format("LOGGER.atVerbose().log(\"%s\");", message);

                case INFORMATIONAL:
                    return String.format("LOGGER.atInfo().log(\"%s\");", message);

                case WARNING:
                    return String.format("LOGGER.atWarning().log(\"%s\");", message);

                case ERROR:
                    return String.format("LOGGER.atError().log(\"%s\");", message);

                default:
                    return String.format("LOGGER.atInfo().log(\"%s\");", message);
            }
        } else {
            switch (level) {
                case VERBOSE:
                    return String.format("LOGGER.atVerbose().log(\"%s\");", message);

                case INFORMATIONAL:
                    return String.format("LOGGER.atInfo().log(\"%s\");", message);

                case WARNING:
                    return String.format("LOGGER.atWarning().log(\"%s\");", message);

                case ERROR:
                    return String.format("LOGGER.atError().log(\"%s\");", message);

                default:
                    return String.format("LOGGER.atInfo().log(\"%s\");", message);
            }
        }
    }

    private static ClientBuilderTrait createConfigurationTrait() {
        ClientBuilderTrait configurationTrait = new ClientBuilderTrait();
        configurationTrait.setTraitInterfaceName("ConfigurationTrait");
        List<String> importPackages = new ArrayList<>();
        configurationTrait.setImportPackages(importPackages);
        importPackages.add(ClassType.CONFIGURATION_TRAIT.getFullName());

        List<ClientBuilderTraitMethod> configurationClientBuilderTraitMethods = new ArrayList<>();
        configurationTrait.setTraitMethods(configurationClientBuilderTraitMethods);

        String propertyName = "configuration";
        ServiceClientProperty configurationProperty = new ServiceClientProperty(
            "The configuration store that is used" + " during construction of the service client.",
            ClassType.CONFIGURATION, propertyName, false, null);

        Consumer<JavaBlock> configurationMethodImpl = function -> {
            function.line(String.format("this.%1$s = %2$s;", propertyName, propertyName));
            function.methodReturn("this");
        };
        ClientBuilderTraitMethod configurationMethod = createTraitMethod(propertyName, propertyName,
            ClassType.CONFIGURATION, configurationProperty, "{@inheritDoc}", configurationMethodImpl);
        importPackages.add(ClassType.CONFIGURATION.getFullName());

        configurationClientBuilderTraitMethods.add(configurationMethod);
        return configurationTrait;
    }

    private static ClientBuilderTrait createProxyTrait() {
        ClientBuilderTrait proxyTrait = new ClientBuilderTrait();
        proxyTrait.setTraitInterfaceName("ProxyTrait");
        List<String> importPackages = new ArrayList<>();
        proxyTrait.setImportPackages(importPackages);
        importPackages.add(ClassType.PROXY_TRAIT.getFullName());

        List<ClientBuilderTraitMethod> proxyClientBuilderTraitMethods = new ArrayList<>();
        proxyTrait.setTraitMethods(proxyClientBuilderTraitMethods);

        String propertyName = "proxyOptions";
        ServiceClientProperty proxyOptionsProperty
            = new ServiceClientProperty("The proxy options used" + " during construction of the service client.",
                ClassType.PROXY_OPTIONS, propertyName, false, null);

        Consumer<JavaBlock> proxyMethodImpl = function -> {
            function.line(String.format("this.%1$s = %2$s;", propertyName, propertyName));
            function.methodReturn("this");
        };
        ClientBuilderTraitMethod proxyMethod = createTraitMethod(propertyName, propertyName, ClassType.PROXY_OPTIONS,
            proxyOptionsProperty, "{@inheritDoc}", proxyMethodImpl);
        importPackages.add(ClassType.PROXY_OPTIONS.getFullName());

        proxyClientBuilderTraitMethods.add(proxyMethod);
        return proxyTrait;
    }

    public static ClientBuilderTrait getEndpointTrait(ServiceClientProperty property) {
        ClientBuilderTrait endpointTrait = ClientBuilderTrait.endpointTrait;
        if (endpointTrait == null) {
            endpointTrait = new ClientBuilderTrait();
            endpointTrait.setTraitInterfaceName(EndpointTrait.class.getSimpleName());

            List<String> importPackages = new ArrayList<>();
            endpointTrait.setImportPackages(importPackages);
            importPackages.add(ClassType.ENDPOINT_TRAIT.getFullName());

            List<ClientBuilderTraitMethod> endpointClientBuilderTraitMethods = new ArrayList<>();
            endpointTrait.setTraitMethods(endpointClientBuilderTraitMethods);

            String propertyName = "endpoint";
            ServiceClientProperty endpointProperty = new ServiceClientProperty.Builder().name(propertyName)
                .type(ClassType.STRING)
                .description("The service endpoint")
                .readOnly(false)
                .required(property.isRequired())
                .defaultValueExpression(property.getDefaultValueExpression())
                .requestParameterName(property.getRequestParameterName())
                .build();

            Consumer<JavaBlock> endpointMethodImpl = function -> {
                function.line(String.format("this.%1$s = %2$s;", propertyName, propertyName));
                function.methodReturn("this");
            };
            ClientBuilderTraitMethod endpointMethod = createTraitMethod(propertyName, propertyName, ClassType.STRING,
                endpointProperty, "{@inheritDoc}", endpointMethodImpl);

            endpointClientBuilderTraitMethods.add(endpointMethod);
            ClientBuilderTrait.endpointTrait = endpointTrait;
        }
        return endpointTrait;
    }

    private static ClientBuilderTrait createTokenCredentialTrait() {
        ClientBuilderTrait tokenCredentialTrait = new ClientBuilderTrait();
        tokenCredentialTrait.setTraitInterfaceName(TokenCredentialTrait.class.getSimpleName());
        List<String> importPackages = new ArrayList<>();
        tokenCredentialTrait.setImportPackages(importPackages);
        importPackages.add(TokenCredentialTrait.class.getName());

        List<ClientBuilderTraitMethod> clientBuilderTraitMethods = new ArrayList<>();
        tokenCredentialTrait.setTraitMethods(clientBuilderTraitMethods);

        String propertyName = "tokenCredential";
        ServiceClientProperty property = new ServiceClientProperty("The TokenCredential used for authentication.",
            ClassType.TOKEN_CREDENTIAL, propertyName, false, null);

        Consumer<JavaBlock> methodImpl = function -> {
            function.line(String.format("this.%1$s = %2$s;", propertyName, propertyName));
            function.methodReturn("this");
        };
        ClientBuilderTraitMethod clientMethod = createTraitMethod("credential", propertyName,
            ClassType.TOKEN_CREDENTIAL, property, "{@inheritDoc}", methodImpl);
        importPackages.add(TokenCredential.class.getName());

        clientBuilderTraitMethods.add(clientMethod);
        return tokenCredentialTrait;
    }

    private static ClientBuilderTrait createAzureKeyCredentialTrait() {
        ClientBuilderTrait azureKeyCredentialTrait = new ClientBuilderTrait();
        azureKeyCredentialTrait.setTraitInterfaceName(AzureKeyCredentialTrait.class.getSimpleName());
        List<String> importPackages = new ArrayList<>();
        azureKeyCredentialTrait.setImportPackages(importPackages);
        importPackages.add(AzureKeyCredentialTrait.class.getName());

        List<ClientBuilderTraitMethod> clientBuilderTraitMethods = new ArrayList<>();
        azureKeyCredentialTrait.setTraitMethods(clientBuilderTraitMethods);

        String propertyName = "azureKeyCredential";
        ServiceClientProperty property = new ServiceClientProperty("The AzureKeyCredential used for authentication.",
            ClassType.AZURE_KEY_CREDENTIAL, propertyName, false, null);

        Consumer<JavaBlock> methodImpl = function -> {
            function.line(String.format("this.%1$s = %2$s;", propertyName, propertyName));
            function.methodReturn("this");
        };
        ClientBuilderTraitMethod clientMethod = createTraitMethod("credential", propertyName,
            ClassType.AZURE_KEY_CREDENTIAL, property, "{@inheritDoc}", methodImpl);
        importPackages.add(AzureKeyCredential.class.getName());

        clientBuilderTraitMethods.add(clientMethod);
        return azureKeyCredentialTrait;
    }

    private static ClientBuilderTrait createKeyCredentialTrait() {
        ClientBuilderTrait keyCredentialTrait = new ClientBuilderTrait();
        keyCredentialTrait.setTraitInterfaceName(KeyCredentialTrait.class.getSimpleName());
        List<String> importPackages = new ArrayList<>();
        keyCredentialTrait.setImportPackages(importPackages);
        importPackages.add(ClassType.KEY_CREDENTIAL_TRAIT.getFullName());

        List<ClientBuilderTraitMethod> clientBuilderTraitMethods = new ArrayList<>();
        keyCredentialTrait.setTraitMethods(clientBuilderTraitMethods);

        String propertyName = "keyCredential";
        ServiceClientProperty property = new ServiceClientProperty("The KeyCredential used for authentication.",
            ClassType.KEY_CREDENTIAL, propertyName, false, null);

        Consumer<JavaBlock> methodImpl = function -> {
            function.line(String.format("this.%1$s = %2$s;", propertyName, propertyName));
            function.methodReturn("this");
        };
        ClientBuilderTraitMethod clientMethod = createTraitMethod("credential", propertyName, ClassType.KEY_CREDENTIAL,
            property, "{@inheritDoc}", methodImpl);
        importPackages.add(ClassType.KEY_CREDENTIAL.getFullName());

        clientBuilderTraitMethods.add(clientMethod);
        return keyCredentialTrait;
    }

    private static ClientBuilderTraitMethod createTraitMethod(String methodName, String methodParamName,
        ClassType paramType, ServiceClientProperty property, String documentation, Consumer<JavaBlock> methodImpl) {
        ClientBuilderTraitMethod pipelineMethod = new ClientBuilderTraitMethod();
        pipelineMethod.setMethodName(methodName);
        pipelineMethod.setMethodParamName(methodParamName);
        pipelineMethod.setMethodParamType(paramType);
        pipelineMethod.setProperty(property);
        pipelineMethod.setDocumentation(documentation);
        pipelineMethod.setMethodImpl(methodImpl);
        return pipelineMethod;
    }
}<|MERGE_RESOLUTION|>--- conflicted
+++ resolved
@@ -144,7 +144,6 @@
         httpClientBuilderTraitMethods.add(httpClientMethod);
 
         // httpLogOptions
-<<<<<<< HEAD
         if (isBranded) {
             ServiceClientProperty httpLogOptionsProperty
                 = new ServiceClientProperty("The logging configuration for HTTP " + "requests and responses.",
@@ -156,20 +155,6 @@
             ClientBuilderTraitMethod httpLogOptionsMethod = createTraitMethod("httpLogOptions", "httpLogOptions",
                 ClassType.HTTP_LOG_OPTIONS, httpLogOptionsProperty, "{@inheritDoc}", httpLogOptionsMethodImpl);
             importPackages.add(ClassType.HTTP_LOG_OPTIONS.getFullName());
-=======
-        String httpLogTraitMethodAndParameterName = CodeNamer.toCamelCase(ClassType.HTTP_LOG_OPTIONS.getName());
-        ServiceClientProperty httpLogOptionsProperty
-            = new ServiceClientProperty("The logging configuration for HTTP " + "requests and responses.",
-                ClassType.HTTP_LOG_OPTIONS, httpLogTraitMethodAndParameterName, false, null);
-        Consumer<JavaBlock> httpLogOptionsMethodImpl = function -> {
-            function.line(String.format("this.%1$s = %1$s;", httpLogTraitMethodAndParameterName));
-            function.methodReturn("this");
-        };
-        ClientBuilderTraitMethod httpLogOptionsMethod
-            = createTraitMethod(httpLogTraitMethodAndParameterName, httpLogTraitMethodAndParameterName,
-                ClassType.HTTP_LOG_OPTIONS, httpLogOptionsProperty, "{@inheritDoc}", httpLogOptionsMethodImpl);
-        importPackages.add(ClassType.HTTP_LOG_OPTIONS.getFullName());
->>>>>>> 18b2c82f
 
             httpClientBuilderTraitMethods.add(httpLogOptionsMethod);
         }
