--- conflicted
+++ resolved
@@ -227,12 +227,8 @@
       return this.codeModel;
     }
 
-<<<<<<< HEAD
-    this.sdkContext = await createSdkContext(this.emitterContext, "@azure-tools/typespec-java", {
-=======
     this.sdkContext = await createSdkContext(this.emitterContext, LIB_NAME, {
       additionalDecorators: ["Azure\\.ClientGenerator\\.Core\\.@override"],
->>>>>>> f5396593
       versioning: { previewStringRegex: /$/ },
     }); // include all versions and do the filter by ourselves
 
