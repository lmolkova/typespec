--- conflicted
+++ resolved
@@ -14,62 +14,6 @@
   arm?: boolean;
 };
 
-<<<<<<< HEAD
-const EmitterOptionsSchema: JSONSchemaType<EmitterOptions> = {
-  type: "object",
-  additionalProperties: true,
-  properties: {
-    namespace: { type: "string", nullable: true },
-    "package-dir": { type: "string", nullable: true },
-
-    flavor: { type: "string", nullable: true },
-
-    // service
-    "service-name": { type: "string", nullable: true },
-    "service-versions": { type: "array", items: { type: "string" }, nullable: true },
-
-    // header
-    "skip-special-headers": { type: "array", items: { type: "string" }, nullable: true },
-
-    // sample and test
-    "generate-samples": { type: "boolean", nullable: true, default: true },
-    "generate-tests": { type: "boolean", nullable: true, default: true },
-
-    "enable-sync-stack": { type: "boolean", nullable: true, default: true },
-    "stream-style-serialization": { type: "boolean", nullable: true, default: true },
-    "use-object-for-unknown": { type: "boolean", nullable: true, default: false },
-
-    // customization
-    "partial-update": { type: "boolean", nullable: true, default: false },
-    "models-subpackage": { type: "string", nullable: true },
-    "custom-types": { type: "string", nullable: true },
-    "custom-types-subpackage": { type: "string", nullable: true },
-    "customization-class": { type: "string", nullable: true },
-    polling: { type: "object", additionalProperties: true, nullable: true },
-
-    "group-etag-headers": { type: "boolean", nullable: true },
-
-    "enable-subclient": { type: "boolean", nullable: true, default: false },
-
-    "advanced-versioning": { type: "boolean", nullable: true, default: false },
-    "api-version": { type: "string", nullable: true },
-    "service-version-exclude-preview": { type: "boolean", nullable: true, default: false },
-
-    "dev-options": { type: "object", additionalProperties: true, nullable: true },
-  },
-  required: [],
-};
-
-export const $lib = createTypeSpecLibrary({
-  name: "@azure-tools/typespec-java",
-  diagnostics: {},
-  emitter: {
-    options: EmitterOptionsSchema,
-  },
-});
-
-=======
->>>>>>> f5396593
 export async function $onEmit(context: EmitContext<EmitterOptions>) {
   const program = context.program;
   if (!program.compilerOptions.noEmit) {
